# Aito Command Line Interface

<<<<<<< HEAD
_DISCLAIMER: Aito Command Line Interface repository is experimental code that we are already using ourselves. It might be a bit rough on the edges and is not yet ready for production grade release. We are constantly developing it and changes are likely. Feel free to use, and share any feedback with us._

The Aito CLI tool aims to help you get upload your data to your Aito instance as fast as possible.
=======
The Aito CLI tool aims to help you get upload your data to Aito instance as fast as possible
>>>>>>> 6c261544

## Installation

To install with pip, run: `pip install aitoai`

To install from source, first clone the repository and then run: `python setup.py install`

Aito supports integration with your SQL database. To enable this feature, please follow the instructions [here](sql_functions.md/#installation)

## Introduction

To get started:

```bash
aito -h
usage: aito [-h] <action> ...

optional arguments:
  -h, --help          show this help message and exit

action:
  action to perform

  <action>
    infer-table-schema
                      infer an Aito table schema from a file
    convert           convert a file into ndjson|json format
    database          perform operations with your Aito database instance

```

Supported actions:
* [***quick-add-file***](#quick-add-file)
* [***infer-table-schema***](#infer-table-schema)
* [***convert***](#convert)
* [***database***](#database)

## <a name="quick-add-table"> Quick guide to upload the data
Quickly upload a file to your database instance by following these steps:
* [Set up the credentials](#set-up-credentials)
* Run:
  ```bash
  aito database quick-add-table path/to/dataFile
  ```
  To see help:
  ```bash
  aito database quick-add-table -h
  ```

## Step-by-step instructions to upload the data
* [Infer](#infer-table-schema) an [Aito table schema](https://aito.ai/docs/articles/defining-a-database-schema/) from your data file:
  ```bash
  aito infer-table-schema <file-format> path/to/yourFile path/to/inferedSchema.json
  ```
  Examine the inferred schema and change if necessary.
  E.g: An 'id' column should be of type 'String' but is inferred as 'Int'.

  ***You can skip this step if you already have an existing table or a table schema.***

* [Set up the credentials](#set-up-credentials)
* Create a table with the created schema:
  ```bash
  aito database create-table <table-name> path/to/tableSchema
  ```
  ***You can skip this step if you want to upload the data to an existing table***
* Upload the data file to your database instance:
  ```bash
  aito database upload-file <table-name> path/to/dataFile
  ```

## In-depth guide
### <a name="infer-table-schema"> Infer an Aito table schema from a file
* To see help:
  ```bash
  aito infer-table-schema - h
  ```
* By default, the command takes standard input and standard output. To redirect:
  ```bash
  aito infer-table-schema csv < path/to/myFile.csv > path/to/schemaFile.json
  ```
* Infer table schema from a csv file
  ```bash
  aito infer-table-schema csv < path/to/myCSVFile.csv
  ```
  Infer table schema from a semicolon delimited csv file
  ```bash
  aito infer-table-schema csv -d ';' < path/to/myCSVFile.csv
  ```
  Infer table schema from a semicolon delimited comma decimal point csv file
  ```bash
  aito infer-table-schema csv -d ';' -p ',' < path/to/myCSVFile.csv
  ```
* Infer table schema from an excel file:
  ```bash
  aito infer-table-schema excel path/to/myExcelFile.xlsx
  ```
  Infer table schema from a single sheet of an excel file
  ```bash
  aito infer-table-schema excel -o sheetName path/to/myExcelFile.xls
  ```
* Infer table schema from a json file:
  ```bash
  aito infer-table-schema json path/to/myJsonFile.json
  ```
* Infer table schema from a njson file:
  ```bash
  aito infer-table-schema ndjson path/to/myNdJsonFile.ndjson
  ```

### <a name="convert"> Convert data to be uploaded into Aito
Aito takes JSON array of objects for [Inserting multiple entries](https://aito.ai/docs/api/#post-api-v1-data-table-batch) and
a gzip compressed ndjson file for [File upload](https://aito.ai/docs/api/#post-api-v1-data-table-file).
* To see help:
  ```bash
  aito convert -h
  ```
* By default, the command takes standard input and standard output. To redirect:
  ```bash
  aito convert csv < path/to/myFile.csv > path/to/myConvertedFile.ndjson
  ```
* Convert a csv file to [ndjson](http://ndjson.org/) format for
[file upload](https://aito.ai/docs/api/#post-api-v1-data-table-file):
  ```bash
  aito convert csv path/to/myFile.csv > path/to/myConvertedFile.ndjson
  ```
* Convert an excel file to [JSON](https://www.json.org/) format for
[batch upload](https://aito.ai/docs/api/#post-api-v1-data-table-file)
and infer a [Aito table schema](https://aito.ai/docs/articles/defining-a-database-schema/):
  ```bash
  aito convert excel path/to/myFile.xlsx > path/to/myConvertedFile.json
  ```
* Convert a file and infer an [Aito table schema](https://aito.ai/docs/articles/defining-a-database-schema/) on the way:
  ```bash
  aito convert csv -c path/to/myInferredTableSchema.json path/to/myFile.csv > path/to/myConvertedFile.ndjson
  ```
* Convert a file into the desired format declared in a given
[Aito table schema](https://aito.ai/docs/articles/defining-a-database-schema/)
(e.g: Id should be string instead of Int):
  ```bash
  aito convert csv -s path/to/desiredSchema.json path/to/myFile.csv > path/to/myConvertedFile.ndjson
  ```
  *This is useful if you change the inferred schema and want to convert the data accordingly*

### <a name="database"> Perform operations with your Aito database instance
#### <a name="set-up-credentials"> Setting up the credentials
Performing operation with your Aito database instance always requires credentials.
There are 3 ways to set up the credentials:
* The most convinient way is to set up the following environment variables:
  ```
  AITO_INSTANCE_NAME=your-instance-name
  AITO_RW_KEY=your read-write api key
  AITO_RO_KEY=your read-only key (optional)
  ```

  You can now perform operations with:
  ```bash
  aito database <operation> ...
  ```
* Using a dotenv (```.env```) file:

  *Your .env file should contain environment variables as described above.*

  You can set up the credentials using a dotenv file with the `-e` flag. For example:

  ```bash
  aito database -e path/to/myDotEnvFile.env <operation> ...
  ```
* Using flags:

  You can set up the credentials using `-i` flag for the instance name, `-r` flag for the read-only key, and `-w` flag for the read-write key:
  ```bash
  aito database -i MY_AITO_INSTANCE_NAME -r MY_READ_ONLY_API_KEY -w MY_READ_WRITE_API_KEY <operation> ...
  ```

#### Some common operations
* **Quick add a table**: Using a file to create a table and upload the file content to the table:

  ***Note***: Requires read-write key and system write permission (for schema creation and changing the file format for file-upload)

  ```bash
  aito database quick-add-table path/to/tableEntries.json
  ```
* **Create a table** using a [Aito table schema](https://aito.ai/docs/articles/defining-a-database-schema/):
  ```bash
  aito database create-table tableName path/to/tableSchema.json
  ```
* **Batch-upload**: Upload entries to an *existing* table
(a table of which [schema has been created](https://aito.ai/docs/api/#put-api-v1-schema)) in your Aito instance:
  ```bash
  aito database upload-batch tableName < tableEntries.json
  ```
* **File-upload**: Upload a file to an *existing* table in your Aito instance:

  ***Note***: Might requires system write permission for changing the file format for file-upload

  ```bash
  aito database upload-file tableName tableEntries.csv
  ```
* **Delete a table**:

  ***Note***: Requires read-write key
  ```bash
  aito database delete-table tableName
  ```
* **Delete the whole database**:

  ***Note***: Requires read-write key
  ```bash
  aito database delete-database
  ```

### <a name="tab-completion"> Tab Completion
The CLI supports tab completion using [argcomplete](https://argcomplete.readthedocs.io/en/latest/)

* To activate global completion:
  ```bash
  activate-global-python-argcomplete
  ```
More instructions can be found [here](https://argcomplete.readthedocs.io/en/latest/#activating-global-completion)

* If you choose not to use global completion:
  ```bash
  eval "$(register-python-argcomplete aito)"
  ```
  You might have to install `python3-argcomplete`:
  ```bash
  sudo apt install python3-argcomplete
  ```<|MERGE_RESOLUTION|>--- conflicted
+++ resolved
@@ -1,12 +1,8 @@
 # Aito Command Line Interface
 
-<<<<<<< HEAD
 _DISCLAIMER: Aito Command Line Interface repository is experimental code that we are already using ourselves. It might be a bit rough on the edges and is not yet ready for production grade release. We are constantly developing it and changes are likely. Feel free to use, and share any feedback with us._
 
 The Aito CLI tool aims to help you get upload your data to your Aito instance as fast as possible.
-=======
-The Aito CLI tool aims to help you get upload your data to Aito instance as fast as possible
->>>>>>> 6c261544
 
 ## Installation
 
@@ -39,7 +35,7 @@
 ```
 
 Supported actions:
-* [***quick-add-file***](#quick-add-file)
+* [***quick-add-table***](#quick-add-table)
 * [***infer-table-schema***](#infer-table-schema)
 * [***convert***](#convert)
 * [***database***](#database)
